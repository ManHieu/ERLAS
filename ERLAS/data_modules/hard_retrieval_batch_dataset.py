--- conflicted
+++ resolved
@@ -263,11 +263,7 @@
         input_ids = torch.stack(padding([f[:, start:start + sample_size, :] for f in input_ids], pad_value=self.tokenizer.pad_token_id)) # (bs, a, d.p.a, l)
         attention_mask = torch.stack(padding([f[:, start:start + sample_size, :] for f in attention_mask], pad_value=0))
         invariant_mask = torch.stack(padding([f[:, start:start + sample_size, :] for f in invariant_mask], pad_value=0))
-<<<<<<< HEAD
-        data = [input_ids, attention_mask, invariant_mask]  
-=======
         data = [input_ids, attention_mask, invariant_mask]
->>>>>>> 655c59af
         return data, author
     
     def val_test_collate_fn(self, batch):
